--- conflicted
+++ resolved
@@ -151,10 +151,6 @@
         curtime = self.printer.get_reactor().monotonic()
         if "z" not in toolhead.get_status(curtime)["homed_axes"]:
             raise self.printer.command_error("Must home before probe")
-<<<<<<< HEAD
-        phoming = self.printer.lookup_object("homing")
-=======
->>>>>>> 2f6e94c9
         pos = toolhead.get_position()
         pos[2] = self.z_position
         try:
@@ -418,29 +414,18 @@
         for stepper in kin.get_steppers():
             if stepper.is_active_axis("z"):
                 self.add_stepper(stepper)
-<<<<<<< HEAD
-
-    def raise_probe(self):
+
+    def _raise_probe(self):
         toolhead = self.printer.lookup_object("toolhead")
-=======
-    def _raise_probe(self):
-        toolhead = self.printer.lookup_object('toolhead')
->>>>>>> 2f6e94c9
         start_pos = toolhead.get_position()
         self.deactivate_gcode.run_gcode_from_command()
         if toolhead.get_position()[:3] != start_pos[:3]:
             raise self.printer.command_error(
-<<<<<<< HEAD
                 "Toolhead moved during probe activate_gcode script"
             )
 
-    def lower_probe(self):
+    def _lower_probe(self):
         toolhead = self.printer.lookup_object("toolhead")
-=======
-                "Toolhead moved during probe activate_gcode script")
-    def _lower_probe(self):
-        toolhead = self.printer.lookup_object('toolhead')
->>>>>>> 2f6e94c9
         start_pos = toolhead.get_position()
         self.activate_gcode.run_gcode_from_command()
         if toolhead.get_position()[:3] != start_pos[:3]:
@@ -456,35 +441,23 @@
     def multi_probe_end(self):
         if self.stow_on_each_sample:
             return
-<<<<<<< HEAD
-        self.raise_probe()
+        self._raise_probe()
         self.multi = "OFF"
+
+    def probing_move(self, pos, speed):
+        phoming = self.printer.lookup_object("homing")
+        return phoming.probing_move(self, pos, speed)
 
     def probe_prepare(self, hmove):
         if self.multi == "OFF" or self.multi == "FIRST":
-            self.lower_probe()
+            self._lower_probe()
             if self.multi == "FIRST":
                 self.multi = "ON"
 
     def probe_finish(self, hmove):
         if self.multi == "OFF":
-            self.raise_probe()
-
-=======
-        self._raise_probe()
-        self.multi = 'OFF'
-    def probing_move(self, pos, speed):
-        phoming = self.printer.lookup_object('homing')
-        return phoming.probing_move(self, pos, speed)
-    def probe_prepare(self, hmove):
-        if self.multi == 'OFF' or self.multi == 'FIRST':
-            self._lower_probe()
-            if self.multi == 'FIRST':
-                self.multi = 'ON'
-    def probe_finish(self, hmove):
-        if self.multi == 'OFF':
             self._raise_probe()
->>>>>>> 2f6e94c9
+
     def get_position_endstop(self):
         return self.position_endstop
 
