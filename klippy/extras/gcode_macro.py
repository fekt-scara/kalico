--- conflicted
+++ resolved
@@ -172,25 +172,15 @@
         prefix = "variable_"
         for option in config.get_prefix_options(prefix):
             try:
-<<<<<<< HEAD
-                self.variables[option[len(prefix) :]] = ast.literal_eval(
-                    config.get(option)
-                )
-            except ValueError as e:
-                raise config.error(
-                    "Option '%s' in section '%s' is not a valid literal"
-                    % (option, config.get_name())
-                )
-
-=======
                 literal = ast.literal_eval(config.get(option))
-                json.dumps(literal, separators=(',', ':'))
-                self.variables[option[len(prefix):]] = literal
+                json.dumps(literal, separators=(",", ":"))
+                self.variables[option[len(prefix) :]] = literal
             except (SyntaxError, TypeError, ValueError) as e:
                 raise config.error(
-                    "Option '%s' in section '%s' is not a valid literal: %s" % (
-                        option, config.get_name(), e))
->>>>>>> 645a1b83
+                    "Option '%s' in section '%s' is not a valid literal: %s"
+                    % (option, config.get_name(), e)
+                )
+
     def handle_connect(self):
         prev_cmd = self.gcode.register_command(self.alias, None)
         if prev_cmd is None:
@@ -214,10 +204,11 @@
             raise gcmd.error("Unknown gcode_macro variable '%s'" % (variable,))
         try:
             literal = ast.literal_eval(value)
-            json.dumps(literal, separators=(',', ':'))
+            json.dumps(literal, separators=(",", ":"))
         except (SyntaxError, TypeError, ValueError) as e:
-            raise gcmd.error("Unable to parse '%s' as a literal: %s" %
-                             (value, e))
+            raise gcmd.error(
+                "Unable to parse '%s' as a literal: %s" % (value, e)
+            )
         v = dict(self.variables)
         v[variable] = literal
         self.variables = v
